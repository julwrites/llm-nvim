# Test Coverage Evaluation and Improvement Plan

## Summary

The repository has a decent foundation of tests, with good coverage of the `core` modules. However, there are significant gaps in the test coverage for the `managers` and `ui` modules, as well as the `facade.lua` file. These modules contain a large portion of the plugin's logic and user-facing features, so it's crucial that they are well-tested to ensure the plugin is reliable and maintainable.

## Testing Gaps

1.  **`lua/llm/facade.lua`**: This module, which serves as the main entry point for the plugin, is completely untested.

2.  **`lua/llm/managers/`**: None of the manager modules are tested. This is the most critical gap, as these modules contain the core logic for managing models, plugins, API keys, fragments, templates, and schemas.

3.  **`lua/llm/ui/`**: None of the UI modules are tested. While UI testing can be challenging in Neovim, the lack of any tests for the UI means that there is no automated way to verify that the UI is functioning correctly.

## Proposed Solutions

To address these gaps, I propose the following testing strategy:

### 1. `lua/llm/facade.lua`

*   **File:** `tests/spec/facade_spec.lua`
*   **Actions:**
    *   Verify that the `facade` module correctly delegates calls to the appropriate modules (`llm.commands` and the various manager modules).
    *   Use mocking to isolate the `facade` module from its dependencies.

### 2. `lua/llm/managers/`

*   **Files:** Create new test files for each manager module (e.g., `tests/spec/managers/models_manager_spec.lua`, `tests/spec/managers/plugins_manager_spec.lua`, etc.).
*   **Actions:** For each manager, add tests to verify the following:
    *   **Data retrieval and parsing**: Test that the manager correctly retrieves and parses data from the `llm-cli` and other external sources.
    *   **Caching**: Test that the manager correctly caches data.
    *   **Logic**: Test the core logic of the manager.
    *   **CLI interaction**: Test that the manager correctly calls the `llm-cli` with the correct arguments.
    *   **Buffer population**: Test that the manager correctly populates the buffer with the correct data for the TUI.

### 3. `lua/llm/ui/`

*   **`unified_manager.lua`**:
    *   **File:** `tests/spec/ui/unified_manager_spec.lua`
    *   **Actions:**
        *   Verify that the `unified_manager` correctly switches between views, sets the buffer name and window title, and calls the appropriate functions from the manager modules.
*   **`views/`**:
    *   Create integration-style tests that simulate user input and verify that the correct UI elements are displayed.

<<<<<<< HEAD
By implementing this testing strategy, we can significantly improve the test coverage of the repository, which will make the plugin more reliable, easier to maintain, and less prone to regressions.

---

## Detailed Task Breakdown

### Phase 1: Core Logic and Managers

#### 1. `facade.lua` (`tests/spec/facade_spec.lua`)

*   **`get_manager(name)`**
    *   **Test:** should return the correct manager instance for a valid name.
        *   **Implementation:** Mock `require` to return a dummy table for each manager. Call `get_manager` with a valid name (e.g., "models") and assert that the returned value is the dummy table.
    *   **Test:** should cache manager instances.
        *   **Implementation:** Mock `require` and call `get_manager` twice with the same name. Assert that `require` was only called once.
    *   **Test:** should return `nil` for an invalid manager name.
        *   **Implementation:** Call `get_manager` with an invalid name and assert that the returned value is `nil`.
*   **`command(subcmd, ...)`**
    *   **Test:** should call `llm.commands.dispatch_command` with the correct arguments.
        *   **Implementation:** Mock `require('llm.commands').dispatch_command`. Call `facade.command` with a subcommand and arguments, and assert that the mock was called with the same arguments.
*   **Prompt Functions (`prompt`, `prompt_with_selection`, `prompt_with_current_file`)**
    *   **Test:** should call the corresponding function in `llm.commands` with the correct arguments.
        *   **Implementation:** Mock the corresponding function in `require('llm.commands')`. Call the facade function and assert that the mock was called with the expected arguments.
*   **`toggle_unified_manager(initial_view)`**
    *   **Test:** should call `unified_manager.toggle` with the correct initial view.
        *   **Implementation:** Mock `require('llm.ui.unified_manager').toggle`. Call `facade.toggle_unified_manager` and assert that the mock was called with the correct view name.

#### 2. `managers/custom_openai.lua` (`tests/spec/managers/custom_openai_spec.lua`)

*   **`load_custom_openai_models()`**
    *   **Test:** should load models from a valid YAML file.
        *   **Implementation:** Create a dummy `extra-openai-models.yaml` file. Mock `file_utils.get_config_path` to return the path to the dummy file. Call `load_custom_openai_models` and assert that `M.custom_openai_models` is populated correctly.
    *   **Test:** should handle a missing or empty YAML file.
        *   **Implementation:** Mock `io.open` to return `nil`. Call `load_custom_openai_models` and assert that `M.custom_openai_models` is an empty table.
    *   **Test:** should handle an invalid YAML file.
        *   **Implementation:** Create a dummy YAML file with invalid syntax. Mock `text_utils.parse_simple_yaml` to return `nil`. Call `load_custom_openai_models` and assert that it returns an empty table and that `os.rename` was called to back up the file.
*   **`is_custom_openai_model_valid(model_identifier_or_data)`**
    *   **Test:** should return `true` for a valid model with an API key.
        *   **Implementation:** Mock `keys_manager.is_key_set` to return `true`. Call `is_custom_openai_model_valid` with a model that requires auth and assert that it returns `true`.
    *   **Test:** should return `false` for a valid model without an API key.
        *   **Implementation:** Mock `keys_manager.is_key_set` to return `false`. Call `is_custom_openai_model_valid` with a model that requires auth and assert that it returns `false`.
    *   **Test:** should return `true` for a model that does not require auth.
        *   **Implementation:** Call `is_custom_openai_model_valid` with a model where `needs_auth` is `false` and assert that it returns `true`.
*   **`add_custom_openai_model(model_details)` & `delete_custom_openai_model(model_id)`**
    *   **Test:** should correctly add/remove a model from the YAML file.
        *   **Implementation:** Create a dummy YAML file. Call the function and then read the file to assert that the content has been updated correctly.

#### 3. `managers/models_io.lua` (`tests/spec/managers/models_io_spec.lua`)

*   **All functions**
    *   **Test:** should call `llm_cli.run_llm_command` with the correct command string.
        *   **Implementation:** Mock `llm_cli.run_llm_command`. Call each function in `models_io.lua` and assert that the mock was called with the expected command string.

#### 4. `managers/models_manager.lua` (`tests/spec/managers/models_manager_spec.lua`)

*   **`get_available_models()`**
    *   **Test:** should parse the output from `llm-cli` correctly.
        *   **Implementation:** Mock `llm_cli.run_llm_command` to return a sample output string. Call `get_available_models` and assert that the returned table is structured correctly.
    *   **Test:** should cache the models.
        *   **Implementation:** Mock `llm_cli.run_llm_command` and `cache.get`/`cache.set`. Call `get_available_models` twice and assert that `llm_cli.run_llm_command` was only called once.
*   **`is_model_available(model_line)`**
    *   **Test:** should return `true` for an available model.
        *   **Implementation:** Mock `get_available_providers` to return a table indicating that the provider is available. Call `is_model_available` with a model from that provider and assert that it returns `true`.
    *   **Test:** should return `false` for an unavailable model.
        *   **Implementation:** Mock `get_available_providers` to return a table indicating that the provider is *not* available. Call `is_model_available` with a model from that provider and assert that it returns `false`.
*   **`set_default_model(model_name)`, `set_model_alias(alias, model)`, `remove_model_alias(alias)`**
    *   **Test:** should call the corresponding function in `models_io.lua`.
        *   **Implementation:** Mock the corresponding function in `models_io.lua`. Call the `models_manager` function and assert that the mock was called with the correct arguments.

#### 5. `managers/fragments_manager.lua` (`tests/spec/managers/fragments_manager_spec.lua`)

*   **`get_fragments()`**:
    *   **Test:** should parse JSON output from `llm_cli.run_llm_command('fragments list --json')`.
    *   **Test:** should cache the fragments.
*   **`set_alias_for_fragment_under_cursor()`**:
    *   **Test:** should call `llm_cli.run_llm_command` with `'fragments alias set <hash> <alias>'`.
*   **`remove_alias_from_fragment_under_cursor()`**:
    *   **Test:** should call `llm_cli.run_llm_command` with `'fragments alias remove <alias>'`.
*   **`add_file_fragment()`**:
    *   **Test:** should call `llm_cli.run_llm_command` with `'fragments store <file_path>'`.
*   **`add_github_fragment_from_manager()`**:
    *   **Test:** should call `llm_cli.run_llm_command` with `'fragments store <url>'`.

#### 6. `managers/keys_manager.lua` (`tests/spec/managers/keys_manager_spec.lua`)

*   **`get_stored_keys()`**:
    *   **Test:** should parse JSON output from `llm_cli.run_llm_command('keys list --json')`.
    *   **Test:** should cache the keys.
*   **`is_key_set(key_name)`**:
    *   **Test:** should return `true` if the key is in the list of stored keys.
    *   **Test:** should return `false` if the key is not in the list.
*   **`set_api_key(key_name, key_value)`**:
    *   **Test:** should call `llm_cli.run_llm_command` with `'keys set <key_name> <key_value>'`.
*   **`remove_api_key(key_name)`**:
    *   **Test:** should call `llm_cli.run_llm_command` with `'keys remove <key_name>'`.

#### 7. `managers/plugins_manager.lua` (`tests/spec/managers/plugins_manager_spec.lua`)

*   **`get_available_plugins()`**:
    *   **Test:** should parse the HTML from the plugin directory URL.
    *   **Test:** should handle a failed `curl` command gracefully.
    *   **Test:** should cache the available plugins.
*   **`get_installed_plugins()`**:
    *   **Test:** should parse the JSON output from `llm_cli.run_llm_command('plugins')`.
    *   **Test:** should cache the installed plugins.
*   **`is_plugin_installed(plugin_name)`**:
    *   **Test:** should return `true` if the plugin is in the list of installed plugins.
    *   **Test:** should return `false` if the plugin is not in the list.
*   **`install_plugin(plugin_name)`**:
    *   **Test:** should call `llm_cli.run_llm_command` with `'install <plugin_name>'`.
*   **`uninstall_plugin(plugin_name)`**:
    *   **Test:** should call `llm_cli.run_llm_command` with `'uninstall <plugin_name> -y'`.

#### 8. `managers/schemas_manager.lua` (`tests/spec/managers/schemas_manager_spec.lua`)

*   **`get_schemas()`**:
    *   **Test:** should parse JSON output from `llm_cli.run_llm_command('schemas list --json')`.
    *   **Test:** should cache the schemas.
*   **`get_schema(schema_id)`**:
    *   **Test:** should parse JSON output from `llm_cli.run_llm_command('schemas get <schema_id>')`.
*   **`save_schema(name, content)`**:
    *   **Test:** should call `llm_cli.run_llm_command` with `'schemas save <name> <temp_file_path>'`.
*   **`run_schema(schema_id, input, is_multi)`**:
    *   **Test:** should call `llm_cli.run_llm_command` with the correct arguments, including the `--multi` flag.

#### 9. `managers/templates_manager.lua` (`tests/spec/managers/templates_manager_spec.lua`)

*   **`get_templates()`**:
    *   **Test:** should parse JSON output from `llm_cli.run_llm_command('templates list --json')`.
    *   **Test:** should cache the templates.
*   **`get_template_details(template_name)`**:
    *   **Test:** should parse JSON output from `llm_cli.run_llm_command('templates show <template_name>')`.
*   **`create_template(...)`**:
    *   **Test:** should construct the correct `llm_cli.run_llm_command` string with all the provided arguments.
*   **`delete_template(template_name)`**:
    *   **Test:** should call `llm_cli.run_llm_command` with `'templates delete <template_name> -y'`.
*   **`run_template(template_name, input, params)`**:
    *   **Test:** should construct the correct `llm_cli.run_llm_command` string with the template name, input, and parameters.

### Phase 2: UI Components

*Note: UI components are notoriously difficult to unit test. The following tests focus on the logic within the UI modules, not the visual output.*

#### 1. `ui/unified_manager.lua` (`tests/spec/ui/unified_manager_spec.lua`)

*   **`switch_view(view_name)`**
    *   **Test:** should call the correct `populate` and `setup_keymaps` functions for the given view.
        *   **Implementation:** Mock the `populate` and `setup_keymaps` functions for each view. Call `switch_view` and assert that the correct mock functions were called.
    *   **Test:** should set the buffer name and window title correctly.
        *   **Implementation:** Mock `api.nvim_buf_set_name` and `api.nvim_win_set_config`. Call `switch_view` and assert that the mocks were called with the expected buffer name and window title.
*   **`open(initial_view)` & `toggle(view_name)`**
    *   **Test:** should open and close the unified window.
        *   **Implementation:** Mock `ui.create_floating_window` and `api.nvim_win_close`. Call `open` and `toggle` and assert that the mocks were called as expected.

#### 2. `ui/views/*.lua`

*   **Omission Explanation:** The `views` modules are primarily responsible for interacting with `vim.ui`, which is a part of the Neovim API that is not easily mockable. Testing these modules would require a more complex integration testing setup that is beyond the scope of this initial testing effort. The focus should be on testing the manager modules that *use* these views. The logic within the manager modules that prepares data for the views can and should be tested.
=======
By implementing this testing strategy, we can significantly improve the test coverage of the repository, which will make the plugin more reliable, easier to maintain, and less prone to regressions.
>>>>>>> 820fff88
<|MERGE_RESOLUTION|>--- conflicted
+++ resolved
@@ -42,7 +42,6 @@
 *   **`views/`**:
     *   Create integration-style tests that simulate user input and verify that the correct UI elements are displayed.
 
-<<<<<<< HEAD
 By implementing this testing strategy, we can significantly improve the test coverage of the repository, which will make the plugin more reliable, easier to maintain, and less prone to regressions.
 
 ---
@@ -200,6 +199,3 @@
 #### 2. `ui/views/*.lua`
 
 *   **Omission Explanation:** The `views` modules are primarily responsible for interacting with `vim.ui`, which is a part of the Neovim API that is not easily mockable. Testing these modules would require a more complex integration testing setup that is beyond the scope of this initial testing effort. The focus should be on testing the manager modules that *use* these views. The logic within the manager modules that prepares data for the views can and should be tested.
-=======
-By implementing this testing strategy, we can significantly improve the test coverage of the repository, which will make the plugin more reliable, easier to maintain, and less prone to regressions.
->>>>>>> 820fff88
